{
  "locked": true,
  "version": 2,
  "targets": {
    "DNXCore,Version=v5.0": {
      "System.Buffers/0.1.0-d103015-1": {
        "type": "package",
        "dependencies": {
          "System.Slices": "0.1.0-d103015-1"
        },
        "compile": {
          "lib/portable-net45+win8+wpa81+aspnetcore50/System.Buffers.dll": {}
        },
        "runtime": {
          "lib/portable-net45+win8+wpa81+aspnetcore50/System.Buffers.dll": {}
        }
      },
      "System.Diagnostics.Debug/4.0.0": {
        "type": "package",
        "dependencies": {
          "System.Runtime": "4.0.0"
        },
        "compile": {
          "ref/dotnet/System.Diagnostics.Debug.dll": {}
        }
      },
      "System.Globalization/4.0.0": {
        "type": "package",
        "dependencies": {
          "System.Runtime": "4.0.0"
        },
        "compile": {
          "ref/dotnet/System.Globalization.dll": {}
        }
      },
      "System.IO/4.0.0": {
        "type": "package",
        "dependencies": {
          "System.Runtime": "4.0.0",
          "System.Text.Encoding": "4.0.0",
          "System.Threading.Tasks": "4.0.0"
        },
        "compile": {
          "ref/dotnet/System.IO.dll": {}
        }
      },
      "System.Reflection/4.0.0": {
        "type": "package",
        "dependencies": {
          "System.IO": "4.0.0",
          "System.Reflection.Primitives": "4.0.0",
          "System.Runtime": "4.0.0"
        },
        "compile": {
          "ref/dotnet/System.Reflection.dll": {}
        }
      },
      "System.Reflection.Primitives/4.0.0": {
        "type": "package",
        "dependencies": {
          "System.Runtime": "4.0.0"
        },
        "compile": {
          "ref/dotnet/System.Reflection.Primitives.dll": {}
        },
        "runtime": {
          "lib/DNXCore50/System.Reflection.Primitives.dll": {}
        }
      },
      "System.Resources.ResourceManager/4.0.0": {
        "type": "package",
<<<<<<< HEAD
        "dependencies": {
=======
        "dependencies": {
          "System.Globalization": "4.0.0",
          "System.Reflection": "4.0.0",
          "System.Runtime": "4.0.0"
        },
        "compile": {
          "ref/dotnet/System.Resources.ResourceManager.dll": {}
        },
        "runtime": {
          "lib/DNXCore50/System.Resources.ResourceManager.dll": {}
        }
      },
      "System.Runtime/4.0.0": {
        "type": "package",
        "compile": {
          "ref/dotnet/System.Runtime.dll": {}
        }
      },
      "System.Runtime.Extensions/4.0.0": {
        "type": "package",
        "dependencies": {
          "System.Runtime": "4.0.0"
        },
        "compile": {
          "ref/dotnet/System.Runtime.Extensions.dll": {}
        }
      },
      "System.Runtime.InteropServices/4.0.0": {
        "type": "package",
        "dependencies": {
          "System.Reflection": "4.0.0",
          "System.Reflection.Primitives": "4.0.0",
          "System.Runtime": "4.0.0"
        },
        "compile": {
          "ref/dotnet/System.Runtime.InteropServices.dll": {}
        }
      },
      "System.Runtime.InteropServices.RuntimeInformation/4.0.0-beta-23409": {
        "type": "package",
        "dependencies": {
          "System.Runtime": "4.0.0"
        },
        "compile": {
          "ref/dotnet/System.Runtime.InteropServices.RuntimeInformation.dll": {}
        }
      },
      "System.Text.Encoding/4.0.0": {
        "type": "package",
        "dependencies": {
          "System.Runtime": "4.0.0"
        },
        "compile": {
          "ref/dotnet/System.Text.Encoding.dll": {}
        }
      },
      "System.Threading/4.0.0": {
        "type": "package",
        "dependencies": {
          "System.Runtime": "4.0.0",
          "System.Threading.Tasks": "4.0.0"
        },
        "compile": {
          "ref/dotnet/System.Threading.dll": {}
        }
      },
      "System.Threading.Tasks/4.0.0": {
        "type": "package",
        "dependencies": {
          "System.Runtime": "4.0.0"
        },
        "compile": {
          "ref/dotnet/System.Threading.Tasks.dll": {}
        }
      }
    },
    "DNXCore,Version=v5.0/win7-x86": {
      "runtime.win7.System.Runtime.InteropServices.RuntimeInformation/4.0.0-beta-23409": {
        "type": "package",
        "dependencies": {
          "System.Resources.ResourceManager": "4.0.0",
          "System.Runtime": "4.0.20"
        },
        "compile": {
          "ref/dotnet/_._": {}
        },
        "runtime": {
          "runtimes/win7/lib/dotnet/System.Runtime.InteropServices.RuntimeInformation.dll": {}
        }
      },
      "System.Diagnostics.Debug/4.0.0": {
        "type": "package",
        "dependencies": {
          "System.Runtime": "4.0.0"
        },
        "compile": {
          "ref/dotnet/System.Diagnostics.Debug.dll": {}
        }
      },
      "System.Globalization/4.0.0": {
        "type": "package",
        "dependencies": {
          "System.Runtime": "4.0.0"
        },
        "compile": {
          "ref/dotnet/System.Globalization.dll": {}
        }
      },
      "System.IO/4.0.0": {
        "type": "package",
        "dependencies": {
          "System.Runtime": "4.0.0",
          "System.Text.Encoding": "4.0.0",
          "System.Threading.Tasks": "4.0.0"
        },
        "compile": {
          "ref/dotnet/System.IO.dll": {}
        }
      },
      "System.Reflection/4.0.0": {
        "type": "package",
        "dependencies": {
          "System.IO": "4.0.0",
          "System.Reflection.Primitives": "4.0.0",
          "System.Runtime": "4.0.0"
        },
        "compile": {
          "ref/dotnet/System.Reflection.dll": {}
        }
      },
      "System.Reflection.Primitives/4.0.0": {
        "type": "package",
        "dependencies": {
          "System.Runtime": "4.0.0"
        },
        "compile": {
          "ref/dotnet/System.Reflection.Primitives.dll": {}
        },
        "runtime": {
          "lib/DNXCore50/System.Reflection.Primitives.dll": {}
        }
      },
      "System.Resources.ResourceManager/4.0.0": {
        "type": "package",
        "dependencies": {
          "System.Globalization": "4.0.0",
          "System.Reflection": "4.0.0",
          "System.Runtime": "4.0.0"
        },
        "compile": {
          "ref/dotnet/System.Resources.ResourceManager.dll": {}
        },
        "runtime": {
          "lib/DNXCore50/System.Resources.ResourceManager.dll": {}
        }
      },
      "System.Runtime/4.0.0": {
        "type": "package",
        "compile": {
          "ref/dotnet/System.Runtime.dll": {}
        }
      },
      "System.Runtime.Extensions/4.0.0": {
        "type": "package",
        "dependencies": {
          "System.Runtime": "4.0.0"
        },
        "compile": {
          "ref/dotnet/System.Runtime.Extensions.dll": {}
        }
      },
      "System.Runtime.InteropServices/4.0.0": {
        "type": "package",
        "dependencies": {
          "System.Reflection": "4.0.0",
          "System.Reflection.Primitives": "4.0.0",
          "System.Runtime": "4.0.0"
        },
        "compile": {
          "ref/dotnet/System.Runtime.InteropServices.dll": {}
        }
      },
      "System.Runtime.InteropServices.RuntimeInformation/4.0.0-beta-23409": {
        "type": "package",
        "dependencies": {
          "System.Runtime": "4.0.0"
        },
        "compile": {
          "ref/dotnet/System.Runtime.InteropServices.RuntimeInformation.dll": {}
        }
      },
      "System.Text.Encoding/4.0.0": {
        "type": "package",
        "dependencies": {
          "System.Runtime": "4.0.0"
        },
        "compile": {
          "ref/dotnet/System.Text.Encoding.dll": {}
        }
      },
      "System.Threading/4.0.0": {
        "type": "package",
        "dependencies": {
          "System.Runtime": "4.0.0",
          "System.Threading.Tasks": "4.0.0"
        },
        "compile": {
          "ref/dotnet/System.Threading.dll": {}
        }
      },
      "System.Threading.Tasks/4.0.0": {
        "type": "package",
        "dependencies": {
          "System.Runtime": "4.0.0"
        },
        "compile": {
          "ref/dotnet/System.Threading.Tasks.dll": {}
        }
      }
    },
    "DNXCore,Version=v5.0/win7-x64": {
      "runtime.win7.System.Runtime.InteropServices.RuntimeInformation/4.0.0-beta-23409": {
        "type": "package",
        "dependencies": {
          "System.Resources.ResourceManager": "4.0.0",
          "System.Runtime": "4.0.20"
        },
        "compile": {
          "ref/dotnet/_._": {}
        },
        "runtime": {
          "runtimes/win7/lib/dotnet/System.Runtime.InteropServices.RuntimeInformation.dll": {}
        }
      },
      "System.Diagnostics.Debug/4.0.0": {
        "type": "package",
        "dependencies": {
          "System.Runtime": "4.0.0"
        },
        "compile": {
          "ref/dotnet/System.Diagnostics.Debug.dll": {}
        }
      },
      "System.Globalization/4.0.0": {
        "type": "package",
        "dependencies": {
          "System.Runtime": "4.0.0"
        },
        "compile": {
          "ref/dotnet/System.Globalization.dll": {}
        }
      },
      "System.IO/4.0.0": {
        "type": "package",
        "dependencies": {
          "System.Runtime": "4.0.0",
          "System.Text.Encoding": "4.0.0",
          "System.Threading.Tasks": "4.0.0"
        },
        "compile": {
          "ref/dotnet/System.IO.dll": {}
        }
      },
      "System.Reflection/4.0.0": {
        "type": "package",
        "dependencies": {
          "System.IO": "4.0.0",
          "System.Reflection.Primitives": "4.0.0",
          "System.Runtime": "4.0.0"
        },
        "compile": {
          "ref/dotnet/System.Reflection.dll": {}
        }
      },
      "System.Reflection.Primitives/4.0.0": {
        "type": "package",
        "dependencies": {
          "System.Runtime": "4.0.0"
        },
        "compile": {
          "ref/dotnet/System.Reflection.Primitives.dll": {}
        },
        "runtime": {
          "lib/DNXCore50/System.Reflection.Primitives.dll": {}
        }
      },
      "System.Resources.ResourceManager/4.0.0": {
        "type": "package",
        "dependencies": {
>>>>>>> 34e1255d
          "System.Globalization": "4.0.0",
          "System.Reflection": "4.0.0",
          "System.Runtime": "4.0.0"
        },
        "compile": {
          "ref/dotnet/System.Resources.ResourceManager.dll": {}
        },
        "runtime": {
          "lib/DNXCore50/System.Resources.ResourceManager.dll": {}
        }
      },
      "System.Runtime/4.0.0": {
        "type": "package",
        "compile": {
          "ref/dotnet/System.Runtime.dll": {}
        }
      },
      "System.Runtime.Extensions/4.0.0": {
        "type": "package",
        "dependencies": {
          "System.Runtime": "4.0.0"
        },
        "compile": {
          "ref/dotnet/System.Runtime.Extensions.dll": {}
        }
      },
      "System.Runtime.InteropServices/4.0.0": {
        "type": "package",
        "dependencies": {
          "System.Reflection": "4.0.0",
          "System.Reflection.Primitives": "4.0.0",
          "System.Runtime": "4.0.0"
        },
        "compile": {
          "ref/dotnet/System.Runtime.InteropServices.dll": {}
        }
      },
      "System.Runtime.InteropServices.RuntimeInformation/4.0.0-beta-23409": {
        "type": "package",
        "dependencies": {
          "System.Runtime": "4.0.0"
        },
        "compile": {
          "ref/dotnet/System.Runtime.InteropServices.RuntimeInformation.dll": {}
        }
      },
<<<<<<< HEAD
      "System.Slices/0.1.0-d103015-1": {
        "type": "package",
        "compile": {
          "lib/portable-net45+win8+wpa81+aspnetcore50/System.Slices.dll": {}
        },
        "runtime": {
          "lib/portable-net45+win8+wpa81+aspnetcore50/System.Slices.dll": {}
        }
      },
=======
>>>>>>> 34e1255d
      "System.Text.Encoding/4.0.0": {
        "type": "package",
        "dependencies": {
          "System.Runtime": "4.0.0"
        },
        "compile": {
          "ref/dotnet/System.Text.Encoding.dll": {}
        }
      },
      "System.Threading/4.0.0": {
        "type": "package",
        "dependencies": {
          "System.Runtime": "4.0.0",
          "System.Threading.Tasks": "4.0.0"
        },
        "compile": {
          "ref/dotnet/System.Threading.dll": {}
        }
      },
      "System.Threading.Tasks/4.0.0": {
        "type": "package",
        "dependencies": {
          "System.Runtime": "4.0.0"
        },
        "compile": {
          "ref/dotnet/System.Threading.Tasks.dll": {}
        }
      }
<<<<<<< HEAD
    },
    "DNXCore,Version=v5.0/win7-x86": {
      "runtime.win7.System.Runtime.InteropServices.RuntimeInformation/4.0.0-beta-23409": {
        "type": "package",
        "dependencies": {
          "System.Resources.ResourceManager": "4.0.0",
          "System.Runtime": "4.0.20"
        },
        "compile": {
          "ref/dotnet/_._": {}
        },
        "runtime": {
          "runtimes/win7/lib/dotnet/System.Runtime.InteropServices.RuntimeInformation.dll": {}
        }
      },
      "System.Buffers/0.1.0-d103015-1": {
        "type": "package",
        "dependencies": {
          "System.Slices": "0.1.0-d103015-1"
        },
        "compile": {
          "lib/portable-net45+win8+wpa81+aspnetcore50/System.Buffers.dll": {}
        },
        "runtime": {
          "lib/portable-net45+win8+wpa81+aspnetcore50/System.Buffers.dll": {}
        }
      },
      "System.Diagnostics.Debug/4.0.0": {
        "type": "package",
        "dependencies": {
          "System.Runtime": "4.0.0"
        },
        "compile": {
          "ref/dotnet/System.Diagnostics.Debug.dll": {}
        }
      },
      "System.Globalization/4.0.0": {
        "type": "package",
        "dependencies": {
          "System.Runtime": "4.0.0"
        },
        "compile": {
          "ref/dotnet/System.Globalization.dll": {}
        }
      },
      "System.IO/4.0.0": {
        "type": "package",
        "dependencies": {
          "System.Runtime": "4.0.0",
          "System.Text.Encoding": "4.0.0",
          "System.Threading.Tasks": "4.0.0"
        },
        "compile": {
          "ref/dotnet/System.IO.dll": {}
        }
      },
      "System.Reflection/4.0.0": {
        "type": "package",
        "dependencies": {
          "System.IO": "4.0.0",
          "System.Reflection.Primitives": "4.0.0",
          "System.Runtime": "4.0.0"
        },
        "compile": {
          "ref/dotnet/System.Reflection.dll": {}
        }
      },
      "System.Reflection.Primitives/4.0.0": {
        "type": "package",
        "dependencies": {
          "System.Runtime": "4.0.0"
        },
        "compile": {
          "ref/dotnet/System.Reflection.Primitives.dll": {}
        },
        "runtime": {
          "lib/DNXCore50/System.Reflection.Primitives.dll": {}
        }
      },
      "System.Resources.ResourceManager/4.0.0": {
        "type": "package",
        "dependencies": {
          "System.Globalization": "4.0.0",
          "System.Reflection": "4.0.0",
          "System.Runtime": "4.0.0"
        },
        "compile": {
          "ref/dotnet/System.Resources.ResourceManager.dll": {}
        },
        "runtime": {
          "lib/DNXCore50/System.Resources.ResourceManager.dll": {}
        }
      },
      "System.Runtime/4.0.0": {
        "type": "package",
        "compile": {
          "ref/dotnet/System.Runtime.dll": {}
        }
      },
      "System.Runtime.Extensions/4.0.0": {
        "type": "package",
        "dependencies": {
          "System.Runtime": "4.0.0"
        },
        "compile": {
          "ref/dotnet/System.Runtime.Extensions.dll": {}
        }
      },
      "System.Runtime.InteropServices/4.0.0": {
        "type": "package",
        "dependencies": {
          "System.Reflection": "4.0.0",
          "System.Reflection.Primitives": "4.0.0",
          "System.Runtime": "4.0.0"
        },
        "compile": {
          "ref/dotnet/System.Runtime.InteropServices.dll": {}
        }
      },
      "System.Runtime.InteropServices.RuntimeInformation/4.0.0-beta-23409": {
        "type": "package",
        "dependencies": {
          "System.Runtime": "4.0.0"
        },
        "compile": {
          "ref/dotnet/System.Runtime.InteropServices.RuntimeInformation.dll": {}
        }
      },
      "System.Slices/0.1.0-d103015-1": {
        "type": "package",
        "compile": {
          "lib/portable-net45+win8+wpa81+aspnetcore50/System.Slices.dll": {}
        },
        "runtime": {
          "lib/portable-net45+win8+wpa81+aspnetcore50/System.Slices.dll": {}
        }
      },
      "System.Text.Encoding/4.0.0": {
        "type": "package",
        "dependencies": {
          "System.Runtime": "4.0.0"
        },
        "compile": {
          "ref/dotnet/System.Text.Encoding.dll": {}
        }
      },
      "System.Threading/4.0.0": {
        "type": "package",
        "dependencies": {
          "System.Runtime": "4.0.0",
          "System.Threading.Tasks": "4.0.0"
        },
        "compile": {
          "ref/dotnet/System.Threading.dll": {}
        }
      },
      "System.Threading.Tasks/4.0.0": {
        "type": "package",
        "dependencies": {
          "System.Runtime": "4.0.0"
        },
        "compile": {
          "ref/dotnet/System.Threading.Tasks.dll": {}
        }
      }
    },
    "DNXCore,Version=v5.0/win7-x64": {
      "runtime.win7.System.Runtime.InteropServices.RuntimeInformation/4.0.0-beta-23409": {
        "type": "package",
        "dependencies": {
          "System.Resources.ResourceManager": "4.0.0",
          "System.Runtime": "4.0.20"
        },
        "compile": {
          "ref/dotnet/_._": {}
        },
        "runtime": {
          "runtimes/win7/lib/dotnet/System.Runtime.InteropServices.RuntimeInformation.dll": {}
        }
      },
      "System.Buffers/0.1.0-d103015-1": {
        "type": "package",
        "dependencies": {
          "System.Slices": "0.1.0-d103015-1"
        },
        "compile": {
          "lib/portable-net45+win8+wpa81+aspnetcore50/System.Buffers.dll": {}
        },
        "runtime": {
          "lib/portable-net45+win8+wpa81+aspnetcore50/System.Buffers.dll": {}
        }
      },
      "System.Diagnostics.Debug/4.0.0": {
        "type": "package",
        "dependencies": {
          "System.Runtime": "4.0.0"
        },
        "compile": {
          "ref/dotnet/System.Diagnostics.Debug.dll": {}
        }
      },
      "System.Globalization/4.0.0": {
        "type": "package",
        "dependencies": {
          "System.Runtime": "4.0.0"
        },
        "compile": {
          "ref/dotnet/System.Globalization.dll": {}
        }
      },
      "System.IO/4.0.0": {
        "type": "package",
        "dependencies": {
          "System.Runtime": "4.0.0",
          "System.Text.Encoding": "4.0.0",
          "System.Threading.Tasks": "4.0.0"
        },
        "compile": {
          "ref/dotnet/System.IO.dll": {}
        }
      },
      "System.Reflection/4.0.0": {
        "type": "package",
        "dependencies": {
          "System.IO": "4.0.0",
          "System.Reflection.Primitives": "4.0.0",
          "System.Runtime": "4.0.0"
        },
        "compile": {
          "ref/dotnet/System.Reflection.dll": {}
        }
      },
      "System.Reflection.Primitives/4.0.0": {
        "type": "package",
        "dependencies": {
          "System.Runtime": "4.0.0"
        },
        "compile": {
          "ref/dotnet/System.Reflection.Primitives.dll": {}
        },
        "runtime": {
          "lib/DNXCore50/System.Reflection.Primitives.dll": {}
        }
      },
      "System.Resources.ResourceManager/4.0.0": {
        "type": "package",
        "dependencies": {
          "System.Globalization": "4.0.0",
          "System.Reflection": "4.0.0",
          "System.Runtime": "4.0.0"
        },
        "compile": {
          "ref/dotnet/System.Resources.ResourceManager.dll": {}
        },
        "runtime": {
          "lib/DNXCore50/System.Resources.ResourceManager.dll": {}
        }
      },
      "System.Runtime/4.0.0": {
        "type": "package",
        "compile": {
          "ref/dotnet/System.Runtime.dll": {}
        }
      },
      "System.Runtime.Extensions/4.0.0": {
        "type": "package",
        "dependencies": {
          "System.Runtime": "4.0.0"
        },
        "compile": {
          "ref/dotnet/System.Runtime.Extensions.dll": {}
        }
      },
      "System.Runtime.InteropServices/4.0.0": {
        "type": "package",
        "dependencies": {
          "System.Reflection": "4.0.0",
          "System.Reflection.Primitives": "4.0.0",
          "System.Runtime": "4.0.0"
        },
        "compile": {
          "ref/dotnet/System.Runtime.InteropServices.dll": {}
        }
      },
      "System.Runtime.InteropServices.RuntimeInformation/4.0.0-beta-23409": {
        "type": "package",
        "dependencies": {
          "System.Runtime": "4.0.0"
        },
        "compile": {
          "ref/dotnet/System.Runtime.InteropServices.RuntimeInformation.dll": {}
        }
      },
      "System.Slices/0.1.0-d103015-1": {
        "type": "package",
        "compile": {
          "lib/portable-net45+win8+wpa81+aspnetcore50/System.Slices.dll": {}
        },
        "runtime": {
          "lib/portable-net45+win8+wpa81+aspnetcore50/System.Slices.dll": {}
        }
      },
      "System.Text.Encoding/4.0.0": {
        "type": "package",
        "dependencies": {
          "System.Runtime": "4.0.0"
        },
        "compile": {
          "ref/dotnet/System.Text.Encoding.dll": {}
        }
      },
      "System.Threading/4.0.0": {
        "type": "package",
        "dependencies": {
          "System.Runtime": "4.0.0",
          "System.Threading.Tasks": "4.0.0"
        },
        "compile": {
          "ref/dotnet/System.Threading.dll": {}
        }
      },
      "System.Threading.Tasks/4.0.0": {
        "type": "package",
        "dependencies": {
          "System.Runtime": "4.0.0"
        },
        "compile": {
          "ref/dotnet/System.Threading.Tasks.dll": {}
        }
      }
    }
  },
  "libraries": {
    "runtime.win7.System.Runtime.InteropServices.RuntimeInformation/4.0.0-beta-23409": {
      "type": "package",
      "serviceable": true,
      "sha512": "M7seiecIPbywqEjFCBxD4jf4P4iJfGCdMS0EyMY4uDm7vSiawCyA5NITUJjgCGperuBQFhMATrK6E7s21Quocw==",
      "files": [
        "ref/dotnet/_._",
        "runtime.win7.System.Runtime.InteropServices.RuntimeInformation.4.0.0-beta-23409.nupkg",
        "runtime.win7.System.Runtime.InteropServices.RuntimeInformation.4.0.0-beta-23409.nupkg.sha512",
        "runtime.win7.System.Runtime.InteropServices.RuntimeInformation.nuspec",
        "runtimes/win7/lib/dotnet/System.Runtime.InteropServices.RuntimeInformation.dll"
      ]
    },
    "System.Buffers/0.1.0-d103015-1": {
      "type": "package",
      "serviceable": true,
      "sha512": "+i8W5qHjwNVWDPG0kZuloko3r6GdpPlkzqXX+IqPYV/vfRMvCk3naa4aMui567mtRk7gJmOwnMYdMYeAcf8rKQ==",
      "files": [
        "lib/portable-net45+win8+wpa81+aspnetcore50/System.Buffers.dll",
        "System.Buffers.0.1.0-d103015-1.nupkg",
        "System.Buffers.0.1.0-d103015-1.nupkg.sha512",
        "System.Buffers.nuspec"
      ]
    },
    "System.Diagnostics.Debug/4.0.0": {
      "type": "package",
      "sha512": "AYJsLLGDVTC/nyURjgAo7Lpye0+HuSkcQujUf+NgQVdC/C/ky5NyamQHCforHJzgqspitMMtBe8B4UBdGXy1zQ==",
=======
    }
  },
  "libraries": {
    "runtime.win7.System.Runtime.InteropServices.RuntimeInformation/4.0.0-beta-23409": {
      "type": "package",
      "serviceable": true,
      "sha512": "M7seiecIPbywqEjFCBxD4jf4P4iJfGCdMS0EyMY4uDm7vSiawCyA5NITUJjgCGperuBQFhMATrK6E7s21Quocw==",
      "files": [
        "ref/dotnet/_._",
        "runtime.win7.System.Runtime.InteropServices.RuntimeInformation.4.0.0-beta-23409.nupkg",
        "runtime.win7.System.Runtime.InteropServices.RuntimeInformation.4.0.0-beta-23409.nupkg.sha512",
        "runtime.win7.System.Runtime.InteropServices.RuntimeInformation.nuspec",
        "runtimes/win7/lib/dotnet/System.Runtime.InteropServices.RuntimeInformation.dll"
      ]
    },
    "System.Diagnostics.Debug/4.0.0": {
      "type": "package",
      "sha512": "AYJsLLGDVTC/nyURjgAo7Lpye0+HuSkcQujUf+NgQVdC/C/ky5NyamQHCforHJzgqspitMMtBe8B4UBdGXy1zQ==",
      "files": [
        "lib/MonoAndroid10/_._",
        "lib/MonoTouch10/_._",
        "lib/net45/_._",
        "lib/win8/_._",
        "lib/wp80/_._",
        "lib/wpa81/_._",
        "lib/xamarinios10/_._",
        "lib/xamarinmac20/_._",
        "License.rtf",
        "ref/dotnet/de/System.Diagnostics.Debug.xml",
        "ref/dotnet/es/System.Diagnostics.Debug.xml",
        "ref/dotnet/fr/System.Diagnostics.Debug.xml",
        "ref/dotnet/it/System.Diagnostics.Debug.xml",
        "ref/dotnet/ja/System.Diagnostics.Debug.xml",
        "ref/dotnet/ko/System.Diagnostics.Debug.xml",
        "ref/dotnet/ru/System.Diagnostics.Debug.xml",
        "ref/dotnet/System.Diagnostics.Debug.dll",
        "ref/dotnet/System.Diagnostics.Debug.xml",
        "ref/dotnet/zh-hans/System.Diagnostics.Debug.xml",
        "ref/dotnet/zh-hant/System.Diagnostics.Debug.xml",
        "ref/MonoAndroid10/_._",
        "ref/MonoTouch10/_._",
        "ref/net45/_._",
        "ref/netcore50/de/System.Diagnostics.Debug.xml",
        "ref/netcore50/es/System.Diagnostics.Debug.xml",
        "ref/netcore50/fr/System.Diagnostics.Debug.xml",
        "ref/netcore50/it/System.Diagnostics.Debug.xml",
        "ref/netcore50/ja/System.Diagnostics.Debug.xml",
        "ref/netcore50/ko/System.Diagnostics.Debug.xml",
        "ref/netcore50/ru/System.Diagnostics.Debug.xml",
        "ref/netcore50/System.Diagnostics.Debug.dll",
        "ref/netcore50/System.Diagnostics.Debug.xml",
        "ref/netcore50/zh-hans/System.Diagnostics.Debug.xml",
        "ref/netcore50/zh-hant/System.Diagnostics.Debug.xml",
        "ref/win8/_._",
        "ref/wp80/_._",
        "ref/wpa81/_._",
        "ref/xamarinios10/_._",
        "ref/xamarinmac20/_._",
        "System.Diagnostics.Debug.4.0.0.nupkg",
        "System.Diagnostics.Debug.4.0.0.nupkg.sha512",
        "System.Diagnostics.Debug.nuspec"
      ]
    },
    "System.Globalization/4.0.0": {
      "type": "package",
      "sha512": "IBJyTo1y7ZtzzoJUA60T1XPvNTyw/wfFmjFoBFtlYfkekIOtD/AzDDIg0YdUa7eNtFEfliED2R7HdppTdU4t5A==",
      "files": [
        "lib/MonoAndroid10/_._",
        "lib/MonoTouch10/_._",
        "lib/net45/_._",
        "lib/win8/_._",
        "lib/wp80/_._",
        "lib/wpa81/_._",
        "lib/xamarinios10/_._",
        "lib/xamarinmac20/_._",
        "License.rtf",
        "ref/dotnet/de/System.Globalization.xml",
        "ref/dotnet/es/System.Globalization.xml",
        "ref/dotnet/fr/System.Globalization.xml",
        "ref/dotnet/it/System.Globalization.xml",
        "ref/dotnet/ja/System.Globalization.xml",
        "ref/dotnet/ko/System.Globalization.xml",
        "ref/dotnet/ru/System.Globalization.xml",
        "ref/dotnet/System.Globalization.dll",
        "ref/dotnet/System.Globalization.xml",
        "ref/dotnet/zh-hans/System.Globalization.xml",
        "ref/dotnet/zh-hant/System.Globalization.xml",
        "ref/MonoAndroid10/_._",
        "ref/MonoTouch10/_._",
        "ref/net45/_._",
        "ref/netcore50/de/System.Globalization.xml",
        "ref/netcore50/es/System.Globalization.xml",
        "ref/netcore50/fr/System.Globalization.xml",
        "ref/netcore50/it/System.Globalization.xml",
        "ref/netcore50/ja/System.Globalization.xml",
        "ref/netcore50/ko/System.Globalization.xml",
        "ref/netcore50/ru/System.Globalization.xml",
        "ref/netcore50/System.Globalization.dll",
        "ref/netcore50/System.Globalization.xml",
        "ref/netcore50/zh-hans/System.Globalization.xml",
        "ref/netcore50/zh-hant/System.Globalization.xml",
        "ref/win8/_._",
        "ref/wp80/_._",
        "ref/wpa81/_._",
        "ref/xamarinios10/_._",
        "ref/xamarinmac20/_._",
        "System.Globalization.4.0.0.nupkg",
        "System.Globalization.4.0.0.nupkg.sha512",
        "System.Globalization.nuspec"
      ]
    },
    "System.IO/4.0.0": {
      "type": "package",
      "sha512": "MoCHQ0u5n0OMwUS8OX4Gl48qKiQziSW5cXvt82d+MmAcsLq9OL90+ihnu/aJ1h6OOYcBswrZAEuApfZha9w2lg==",
>>>>>>> 34e1255d
      "files": [
        "lib/MonoAndroid10/_._",
        "lib/MonoTouch10/_._",
        "lib/net45/_._",
        "lib/win8/_._",
        "lib/wp80/_._",
        "lib/wpa81/_._",
<<<<<<< HEAD
        "lib/xamarinios10/_._",
        "lib/xamarinmac20/_._",
        "License.rtf",
        "ref/dotnet/de/System.Diagnostics.Debug.xml",
        "ref/dotnet/es/System.Diagnostics.Debug.xml",
        "ref/dotnet/fr/System.Diagnostics.Debug.xml",
        "ref/dotnet/it/System.Diagnostics.Debug.xml",
        "ref/dotnet/ja/System.Diagnostics.Debug.xml",
        "ref/dotnet/ko/System.Diagnostics.Debug.xml",
        "ref/dotnet/ru/System.Diagnostics.Debug.xml",
        "ref/dotnet/System.Diagnostics.Debug.dll",
        "ref/dotnet/System.Diagnostics.Debug.xml",
        "ref/dotnet/zh-hans/System.Diagnostics.Debug.xml",
        "ref/dotnet/zh-hant/System.Diagnostics.Debug.xml",
        "ref/MonoAndroid10/_._",
        "ref/MonoTouch10/_._",
        "ref/net45/_._",
        "ref/netcore50/de/System.Diagnostics.Debug.xml",
        "ref/netcore50/es/System.Diagnostics.Debug.xml",
        "ref/netcore50/fr/System.Diagnostics.Debug.xml",
        "ref/netcore50/it/System.Diagnostics.Debug.xml",
        "ref/netcore50/ja/System.Diagnostics.Debug.xml",
        "ref/netcore50/ko/System.Diagnostics.Debug.xml",
        "ref/netcore50/ru/System.Diagnostics.Debug.xml",
        "ref/netcore50/System.Diagnostics.Debug.dll",
        "ref/netcore50/System.Diagnostics.Debug.xml",
        "ref/netcore50/zh-hans/System.Diagnostics.Debug.xml",
        "ref/netcore50/zh-hant/System.Diagnostics.Debug.xml",
        "ref/win8/_._",
        "ref/wp80/_._",
        "ref/wpa81/_._",
        "ref/xamarinios10/_._",
        "ref/xamarinmac20/_._",
        "System.Diagnostics.Debug.4.0.0.nupkg",
        "System.Diagnostics.Debug.4.0.0.nupkg.sha512",
        "System.Diagnostics.Debug.nuspec"
      ]
    },
    "System.Globalization/4.0.0": {
      "type": "package",
      "sha512": "IBJyTo1y7ZtzzoJUA60T1XPvNTyw/wfFmjFoBFtlYfkekIOtD/AzDDIg0YdUa7eNtFEfliED2R7HdppTdU4t5A==",
      "files": [
        "lib/MonoAndroid10/_._",
        "lib/MonoTouch10/_._",
        "lib/net45/_._",
        "lib/win8/_._",
        "lib/wp80/_._",
        "lib/wpa81/_._",
        "lib/xamarinios10/_._",
        "lib/xamarinmac20/_._",
        "License.rtf",
        "ref/dotnet/de/System.Globalization.xml",
        "ref/dotnet/es/System.Globalization.xml",
        "ref/dotnet/fr/System.Globalization.xml",
        "ref/dotnet/it/System.Globalization.xml",
        "ref/dotnet/ja/System.Globalization.xml",
        "ref/dotnet/ko/System.Globalization.xml",
        "ref/dotnet/ru/System.Globalization.xml",
        "ref/dotnet/System.Globalization.dll",
        "ref/dotnet/System.Globalization.xml",
        "ref/dotnet/zh-hans/System.Globalization.xml",
        "ref/dotnet/zh-hant/System.Globalization.xml",
        "ref/MonoAndroid10/_._",
        "ref/MonoTouch10/_._",
        "ref/net45/_._",
        "ref/netcore50/de/System.Globalization.xml",
        "ref/netcore50/es/System.Globalization.xml",
        "ref/netcore50/fr/System.Globalization.xml",
        "ref/netcore50/it/System.Globalization.xml",
        "ref/netcore50/ja/System.Globalization.xml",
        "ref/netcore50/ko/System.Globalization.xml",
        "ref/netcore50/ru/System.Globalization.xml",
        "ref/netcore50/System.Globalization.dll",
        "ref/netcore50/System.Globalization.xml",
        "ref/netcore50/zh-hans/System.Globalization.xml",
        "ref/netcore50/zh-hant/System.Globalization.xml",
        "ref/win8/_._",
        "ref/wp80/_._",
        "ref/wpa81/_._",
        "ref/xamarinios10/_._",
        "ref/xamarinmac20/_._",
        "System.Globalization.4.0.0.nupkg",
        "System.Globalization.4.0.0.nupkg.sha512",
        "System.Globalization.nuspec"
      ]
    },
    "System.IO/4.0.0": {
      "type": "package",
      "sha512": "MoCHQ0u5n0OMwUS8OX4Gl48qKiQziSW5cXvt82d+MmAcsLq9OL90+ihnu/aJ1h6OOYcBswrZAEuApfZha9w2lg==",
      "files": [
        "lib/MonoAndroid10/_._",
        "lib/MonoTouch10/_._",
        "lib/net45/_._",
        "lib/win8/_._",
        "lib/wp80/_._",
        "lib/wpa81/_._",
        "lib/xamarinios10/_._",
=======
        "lib/xamarinios10/_._",
>>>>>>> 34e1255d
        "lib/xamarinmac20/_._",
        "License.rtf",
        "ref/dotnet/de/System.IO.xml",
        "ref/dotnet/es/System.IO.xml",
        "ref/dotnet/fr/System.IO.xml",
        "ref/dotnet/it/System.IO.xml",
        "ref/dotnet/ja/System.IO.xml",
        "ref/dotnet/ko/System.IO.xml",
        "ref/dotnet/ru/System.IO.xml",
        "ref/dotnet/System.IO.dll",
        "ref/dotnet/System.IO.xml",
        "ref/dotnet/zh-hans/System.IO.xml",
        "ref/dotnet/zh-hant/System.IO.xml",
        "ref/MonoAndroid10/_._",
        "ref/MonoTouch10/_._",
        "ref/net45/_._",
        "ref/netcore50/de/System.IO.xml",
        "ref/netcore50/es/System.IO.xml",
        "ref/netcore50/fr/System.IO.xml",
        "ref/netcore50/it/System.IO.xml",
        "ref/netcore50/ja/System.IO.xml",
        "ref/netcore50/ko/System.IO.xml",
        "ref/netcore50/ru/System.IO.xml",
        "ref/netcore50/System.IO.dll",
        "ref/netcore50/System.IO.xml",
        "ref/netcore50/zh-hans/System.IO.xml",
        "ref/netcore50/zh-hant/System.IO.xml",
        "ref/win8/_._",
        "ref/wp80/_._",
        "ref/wpa81/_._",
        "ref/xamarinios10/_._",
        "ref/xamarinmac20/_._",
        "System.IO.4.0.0.nupkg",
        "System.IO.4.0.0.nupkg.sha512",
        "System.IO.nuspec"
      ]
    },
    "System.Reflection/4.0.0": {
      "type": "package",
      "sha512": "g96Rn8XuG7y4VfxPj/jnXroRJdQ8L3iN3k3zqsuzk4k3Nq4KMXARYiIO4BLW4GwX06uQpuYwRMcAC/aF117knQ==",
      "files": [
        "lib/MonoAndroid10/_._",
        "lib/MonoTouch10/_._",
        "lib/net45/_._",
        "lib/win8/_._",
        "lib/wp80/_._",
        "lib/wpa81/_._",
        "lib/xamarinios10/_._",
        "lib/xamarinmac20/_._",
        "License.rtf",
        "ref/dotnet/de/System.Reflection.xml",
        "ref/dotnet/es/System.Reflection.xml",
        "ref/dotnet/fr/System.Reflection.xml",
        "ref/dotnet/it/System.Reflection.xml",
        "ref/dotnet/ja/System.Reflection.xml",
        "ref/dotnet/ko/System.Reflection.xml",
        "ref/dotnet/ru/System.Reflection.xml",
        "ref/dotnet/System.Reflection.dll",
        "ref/dotnet/System.Reflection.xml",
        "ref/dotnet/zh-hans/System.Reflection.xml",
        "ref/dotnet/zh-hant/System.Reflection.xml",
        "ref/MonoAndroid10/_._",
        "ref/MonoTouch10/_._",
        "ref/net45/_._",
        "ref/netcore50/de/System.Reflection.xml",
        "ref/netcore50/es/System.Reflection.xml",
        "ref/netcore50/fr/System.Reflection.xml",
        "ref/netcore50/it/System.Reflection.xml",
        "ref/netcore50/ja/System.Reflection.xml",
        "ref/netcore50/ko/System.Reflection.xml",
        "ref/netcore50/ru/System.Reflection.xml",
        "ref/netcore50/System.Reflection.dll",
        "ref/netcore50/System.Reflection.xml",
        "ref/netcore50/zh-hans/System.Reflection.xml",
        "ref/netcore50/zh-hant/System.Reflection.xml",
        "ref/win8/_._",
        "ref/wp80/_._",
        "ref/wpa81/_._",
        "ref/xamarinios10/_._",
        "ref/xamarinmac20/_._",
        "System.Reflection.4.0.0.nupkg",
        "System.Reflection.4.0.0.nupkg.sha512",
        "System.Reflection.nuspec"
      ]
    },
    "System.Reflection.Primitives/4.0.0": {
      "type": "package",
      "serviceable": true,
      "sha512": "n9S0XpKv2ruc17FSnaiX6nV47VfHTZ1wLjKZlAirUZCvDQCH71mVp+Ohabn0xXLh5pK2PKp45HCxkqu5Fxn/lA==",
      "files": [
        "lib/DNXCore50/System.Reflection.Primitives.dll",
        "lib/net45/_._",
        "lib/netcore50/System.Reflection.Primitives.dll",
        "lib/win8/_._",
        "lib/wp80/_._",
        "lib/wpa81/_._",
        "ref/dotnet/de/System.Reflection.Primitives.xml",
        "ref/dotnet/es/System.Reflection.Primitives.xml",
        "ref/dotnet/fr/System.Reflection.Primitives.xml",
        "ref/dotnet/it/System.Reflection.Primitives.xml",
        "ref/dotnet/ja/System.Reflection.Primitives.xml",
        "ref/dotnet/ko/System.Reflection.Primitives.xml",
        "ref/dotnet/ru/System.Reflection.Primitives.xml",
        "ref/dotnet/System.Reflection.Primitives.dll",
        "ref/dotnet/System.Reflection.Primitives.xml",
        "ref/dotnet/zh-hans/System.Reflection.Primitives.xml",
        "ref/dotnet/zh-hant/System.Reflection.Primitives.xml",
        "ref/net45/_._",
        "ref/netcore50/System.Reflection.Primitives.dll",
        "ref/netcore50/System.Reflection.Primitives.xml",
        "ref/win8/_._",
        "ref/wp80/_._",
        "ref/wpa81/_._",
        "runtimes/win8-aot/lib/netcore50/System.Reflection.Primitives.dll",
        "System.Reflection.Primitives.4.0.0.nupkg",
        "System.Reflection.Primitives.4.0.0.nupkg.sha512",
        "System.Reflection.Primitives.nuspec"
      ]
    },
    "System.Resources.ResourceManager/4.0.0": {
      "type": "package",
      "serviceable": true,
      "sha512": "qmqeZ4BJgjfU+G2JbrZt4Dk1LsMxO4t+f/9HarNY6w8pBgweO6jT+cknUH7c3qIrGvyUqraBhU45Eo6UtA0fAw==",
      "files": [
        "lib/DNXCore50/System.Resources.ResourceManager.dll",
        "lib/net45/_._",
        "lib/netcore50/System.Resources.ResourceManager.dll",
        "lib/win8/_._",
        "lib/wp80/_._",
        "lib/wpa81/_._",
        "ref/dotnet/de/System.Resources.ResourceManager.xml",
        "ref/dotnet/es/System.Resources.ResourceManager.xml",
        "ref/dotnet/fr/System.Resources.ResourceManager.xml",
        "ref/dotnet/it/System.Resources.ResourceManager.xml",
        "ref/dotnet/ja/System.Resources.ResourceManager.xml",
        "ref/dotnet/ko/System.Resources.ResourceManager.xml",
        "ref/dotnet/ru/System.Resources.ResourceManager.xml",
        "ref/dotnet/System.Resources.ResourceManager.dll",
        "ref/dotnet/System.Resources.ResourceManager.xml",
        "ref/dotnet/zh-hans/System.Resources.ResourceManager.xml",
        "ref/dotnet/zh-hant/System.Resources.ResourceManager.xml",
        "ref/net45/_._",
        "ref/netcore50/System.Resources.ResourceManager.dll",
        "ref/netcore50/System.Resources.ResourceManager.xml",
        "ref/win8/_._",
        "ref/wp80/_._",
        "ref/wpa81/_._",
        "runtimes/win8-aot/lib/netcore50/System.Resources.ResourceManager.dll",
        "System.Resources.ResourceManager.4.0.0.nupkg",
        "System.Resources.ResourceManager.4.0.0.nupkg.sha512",
        "System.Resources.ResourceManager.nuspec"
      ]
    },
    "System.Runtime/4.0.0": {
      "type": "package",
      "sha512": "Uq9epame8hEqJlj4KaWb67dDJvj4IM37jRFGVeFbugRdPz48bR0voyBhrbf3iSa2tAmlkg4lsa6BUOL9iwlMew==",
      "files": [
        "lib/MonoAndroid10/_._",
        "lib/MonoTouch10/_._",
        "lib/net45/_._",
        "lib/win8/_._",
        "lib/wp80/_._",
        "lib/wpa81/_._",
        "lib/xamarinios10/_._",
        "lib/xamarinmac20/_._",
        "License.rtf",
        "ref/dotnet/de/System.Runtime.xml",
        "ref/dotnet/es/System.Runtime.xml",
        "ref/dotnet/fr/System.Runtime.xml",
        "ref/dotnet/it/System.Runtime.xml",
        "ref/dotnet/ja/System.Runtime.xml",
        "ref/dotnet/ko/System.Runtime.xml",
        "ref/dotnet/ru/System.Runtime.xml",
        "ref/dotnet/System.Runtime.dll",
        "ref/dotnet/System.Runtime.xml",
        "ref/dotnet/zh-hans/System.Runtime.xml",
        "ref/dotnet/zh-hant/System.Runtime.xml",
        "ref/MonoAndroid10/_._",
        "ref/MonoTouch10/_._",
        "ref/net45/_._",
        "ref/netcore50/de/System.Runtime.xml",
        "ref/netcore50/es/System.Runtime.xml",
        "ref/netcore50/fr/System.Runtime.xml",
        "ref/netcore50/it/System.Runtime.xml",
        "ref/netcore50/ja/System.Runtime.xml",
        "ref/netcore50/ko/System.Runtime.xml",
        "ref/netcore50/ru/System.Runtime.xml",
        "ref/netcore50/System.Runtime.dll",
        "ref/netcore50/System.Runtime.xml",
        "ref/netcore50/zh-hans/System.Runtime.xml",
        "ref/netcore50/zh-hant/System.Runtime.xml",
        "ref/win8/_._",
        "ref/wp80/_._",
        "ref/wpa81/_._",
        "ref/xamarinios10/_._",
        "ref/xamarinmac20/_._",
        "System.Runtime.4.0.0.nupkg",
        "System.Runtime.4.0.0.nupkg.sha512",
        "System.Runtime.nuspec"
      ]
    },
    "System.Runtime.Extensions/4.0.0": {
      "type": "package",
      "sha512": "zPzwoJcA7qar/b5Ihhzfcdr3vBOR8FIg7u//Qc5mqyAriasXuMFVraBZ5vOQq5asfun9ryNEL8Z2BOlUK5QRqA==",
      "files": [
        "lib/MonoAndroid10/_._",
        "lib/MonoTouch10/_._",
        "lib/net45/_._",
        "lib/win8/_._",
        "lib/wp80/_._",
        "lib/wpa81/_._",
        "lib/xamarinios10/_._",
        "lib/xamarinmac20/_._",
        "License.rtf",
        "ref/dotnet/de/System.Runtime.Extensions.xml",
        "ref/dotnet/es/System.Runtime.Extensions.xml",
        "ref/dotnet/fr/System.Runtime.Extensions.xml",
        "ref/dotnet/it/System.Runtime.Extensions.xml",
        "ref/dotnet/ja/System.Runtime.Extensions.xml",
        "ref/dotnet/ko/System.Runtime.Extensions.xml",
        "ref/dotnet/ru/System.Runtime.Extensions.xml",
        "ref/dotnet/System.Runtime.Extensions.dll",
        "ref/dotnet/System.Runtime.Extensions.xml",
        "ref/dotnet/zh-hans/System.Runtime.Extensions.xml",
        "ref/dotnet/zh-hant/System.Runtime.Extensions.xml",
        "ref/MonoAndroid10/_._",
        "ref/MonoTouch10/_._",
        "ref/net45/_._",
        "ref/netcore50/de/System.Runtime.Extensions.xml",
        "ref/netcore50/es/System.Runtime.Extensions.xml",
        "ref/netcore50/fr/System.Runtime.Extensions.xml",
        "ref/netcore50/it/System.Runtime.Extensions.xml",
        "ref/netcore50/ja/System.Runtime.Extensions.xml",
        "ref/netcore50/ko/System.Runtime.Extensions.xml",
        "ref/netcore50/ru/System.Runtime.Extensions.xml",
        "ref/netcore50/System.Runtime.Extensions.dll",
        "ref/netcore50/System.Runtime.Extensions.xml",
        "ref/netcore50/zh-hans/System.Runtime.Extensions.xml",
        "ref/netcore50/zh-hant/System.Runtime.Extensions.xml",
        "ref/win8/_._",
        "ref/wp80/_._",
        "ref/wpa81/_._",
        "ref/xamarinios10/_._",
        "ref/xamarinmac20/_._",
        "System.Runtime.Extensions.4.0.0.nupkg",
        "System.Runtime.Extensions.4.0.0.nupkg.sha512",
        "System.Runtime.Extensions.nuspec"
      ]
    },
    "System.Runtime.InteropServices/4.0.0": {
      "type": "package",
      "sha512": "J8GBB0OsVuKJXR412x6uZdoyNi4y9OMjjJRHPutRHjqujuvthus6Xdxn/i8J1lL2PK+2jWCLpZp72h8x73hkLg==",
      "files": [
        "lib/MonoAndroid10/_._",
        "lib/MonoTouch10/_._",
        "lib/net45/_._",
        "lib/win8/_._",
        "lib/wpa81/_._",
        "lib/xamarinios10/_._",
        "lib/xamarinmac20/_._",
        "License.rtf",
        "ref/dotnet/de/System.Runtime.InteropServices.xml",
        "ref/dotnet/es/System.Runtime.InteropServices.xml",
        "ref/dotnet/fr/System.Runtime.InteropServices.xml",
        "ref/dotnet/it/System.Runtime.InteropServices.xml",
        "ref/dotnet/ja/System.Runtime.InteropServices.xml",
        "ref/dotnet/ko/System.Runtime.InteropServices.xml",
        "ref/dotnet/ru/System.Runtime.InteropServices.xml",
        "ref/dotnet/System.Runtime.InteropServices.dll",
        "ref/dotnet/System.Runtime.InteropServices.xml",
        "ref/dotnet/zh-hans/System.Runtime.InteropServices.xml",
        "ref/dotnet/zh-hant/System.Runtime.InteropServices.xml",
        "ref/MonoAndroid10/_._",
        "ref/MonoTouch10/_._",
        "ref/net45/_._",
        "ref/netcore50/de/System.Runtime.InteropServices.xml",
        "ref/netcore50/es/System.Runtime.InteropServices.xml",
        "ref/netcore50/fr/System.Runtime.InteropServices.xml",
        "ref/netcore50/it/System.Runtime.InteropServices.xml",
        "ref/netcore50/ja/System.Runtime.InteropServices.xml",
        "ref/netcore50/ko/System.Runtime.InteropServices.xml",
        "ref/netcore50/ru/System.Runtime.InteropServices.xml",
        "ref/netcore50/System.Runtime.InteropServices.dll",
        "ref/netcore50/System.Runtime.InteropServices.xml",
        "ref/netcore50/zh-hans/System.Runtime.InteropServices.xml",
        "ref/netcore50/zh-hant/System.Runtime.InteropServices.xml",
        "ref/win8/_._",
        "ref/wpa81/_._",
        "ref/xamarinios10/_._",
        "ref/xamarinmac20/_._",
        "System.Runtime.InteropServices.4.0.0.nupkg",
        "System.Runtime.InteropServices.4.0.0.nupkg.sha512",
        "System.Runtime.InteropServices.nuspec"
      ]
    },
    "System.Runtime.InteropServices.RuntimeInformation/4.0.0-beta-23409": {
      "type": "package",
      "serviceable": true,
      "sha512": "BE5xuM8Lx1Jh2/fonWW6jIB0a6HgpiT+asK9rfdJSwDR7iDHmJ0vOXbreV+CTLOVX/xGDRogIIt50MsN36h0kg==",
      "files": [
        "lib/MonoAndroid10/_._",
        "lib/MonoTouch10/_._",
        "lib/xamarinios10/_._",
        "lib/xamarinmac20/_._",
        "ref/dotnet/System.Runtime.InteropServices.RuntimeInformation.dll",
        "ref/MonoAndroid10/_._",
        "ref/MonoTouch10/_._",
        "ref/xamarinios10/_._",
        "ref/xamarinmac20/_._",
        "runtime.json",
        "System.Runtime.InteropServices.RuntimeInformation.4.0.0-beta-23409.nupkg",
        "System.Runtime.InteropServices.RuntimeInformation.4.0.0-beta-23409.nupkg.sha512",
        "System.Runtime.InteropServices.RuntimeInformation.nuspec"
<<<<<<< HEAD
      ]
    },
    "System.Slices/0.1.0-d103015-1": {
      "type": "package",
      "serviceable": true,
      "sha512": "1u1LZevMrER/vGicD2NMBhz9Erva68FchBvd75Q/RweHsEoIhpWBkNTyd0NgyqOvo35M4TN3Uvca8y1Tneuv3A==",
      "files": [
        "lib/portable-net45+win8+wpa81+aspnetcore50/System.Slices.dll",
        "System.Slices.0.1.0-d103015-1.nupkg",
        "System.Slices.0.1.0-d103015-1.nupkg.sha512",
        "System.Slices.nuspec"
=======
>>>>>>> 34e1255d
      ]
    },
    "System.Text.Encoding/4.0.0": {
      "type": "package",
      "sha512": "AMxFNOXpA6Ab8swULbXuJmoT2K5w6TnV3ObF5wsmEcIHQUJghoZtDVfVHb08O2wW15mOSI1i9Wg0Dx0pY13o8g==",
      "files": [
        "lib/MonoAndroid10/_._",
        "lib/MonoTouch10/_._",
        "lib/net45/_._",
        "lib/win8/_._",
        "lib/wp80/_._",
        "lib/wpa81/_._",
        "lib/xamarinios10/_._",
        "lib/xamarinmac20/_._",
        "License.rtf",
        "ref/dotnet/de/System.Text.Encoding.xml",
        "ref/dotnet/es/System.Text.Encoding.xml",
        "ref/dotnet/fr/System.Text.Encoding.xml",
        "ref/dotnet/it/System.Text.Encoding.xml",
        "ref/dotnet/ja/System.Text.Encoding.xml",
        "ref/dotnet/ko/System.Text.Encoding.xml",
        "ref/dotnet/ru/System.Text.Encoding.xml",
        "ref/dotnet/System.Text.Encoding.dll",
        "ref/dotnet/System.Text.Encoding.xml",
        "ref/dotnet/zh-hans/System.Text.Encoding.xml",
        "ref/dotnet/zh-hant/System.Text.Encoding.xml",
        "ref/MonoAndroid10/_._",
        "ref/MonoTouch10/_._",
        "ref/net45/_._",
        "ref/netcore50/de/System.Text.Encoding.xml",
        "ref/netcore50/es/System.Text.Encoding.xml",
        "ref/netcore50/fr/System.Text.Encoding.xml",
        "ref/netcore50/it/System.Text.Encoding.xml",
        "ref/netcore50/ja/System.Text.Encoding.xml",
        "ref/netcore50/ko/System.Text.Encoding.xml",
        "ref/netcore50/ru/System.Text.Encoding.xml",
        "ref/netcore50/System.Text.Encoding.dll",
        "ref/netcore50/System.Text.Encoding.xml",
        "ref/netcore50/zh-hans/System.Text.Encoding.xml",
        "ref/netcore50/zh-hant/System.Text.Encoding.xml",
        "ref/win8/_._",
        "ref/wp80/_._",
        "ref/wpa81/_._",
        "ref/xamarinios10/_._",
        "ref/xamarinmac20/_._",
        "System.Text.Encoding.4.0.0.nupkg",
        "System.Text.Encoding.4.0.0.nupkg.sha512",
        "System.Text.Encoding.nuspec"
      ]
    },
    "System.Threading/4.0.0": {
      "type": "package",
      "sha512": "H6O/9gUrjPDNYanh/7OFGAZHjVXvEuITD0RcnjfvIV04HOGrOPqUBU0kmz9RIX/7YGgCQn1o1S2DX6Cuv8kVGQ==",
      "files": [
        "lib/MonoAndroid10/_._",
        "lib/MonoTouch10/_._",
        "lib/net45/_._",
        "lib/win8/_._",
        "lib/wp80/_._",
        "lib/wpa81/_._",
        "lib/xamarinios10/_._",
        "lib/xamarinmac20/_._",
        "License.rtf",
        "ref/dotnet/de/System.Threading.xml",
        "ref/dotnet/es/System.Threading.xml",
        "ref/dotnet/fr/System.Threading.xml",
        "ref/dotnet/it/System.Threading.xml",
        "ref/dotnet/ja/System.Threading.xml",
        "ref/dotnet/ko/System.Threading.xml",
        "ref/dotnet/ru/System.Threading.xml",
        "ref/dotnet/System.Threading.dll",
        "ref/dotnet/System.Threading.xml",
        "ref/dotnet/zh-hans/System.Threading.xml",
        "ref/dotnet/zh-hant/System.Threading.xml",
        "ref/MonoAndroid10/_._",
        "ref/MonoTouch10/_._",
        "ref/net45/_._",
        "ref/netcore50/de/System.Threading.xml",
        "ref/netcore50/es/System.Threading.xml",
        "ref/netcore50/fr/System.Threading.xml",
        "ref/netcore50/it/System.Threading.xml",
        "ref/netcore50/ja/System.Threading.xml",
        "ref/netcore50/ko/System.Threading.xml",
        "ref/netcore50/ru/System.Threading.xml",
        "ref/netcore50/System.Threading.dll",
        "ref/netcore50/System.Threading.xml",
        "ref/netcore50/zh-hans/System.Threading.xml",
        "ref/netcore50/zh-hant/System.Threading.xml",
        "ref/win8/_._",
        "ref/wp80/_._",
        "ref/wpa81/_._",
        "ref/xamarinios10/_._",
        "ref/xamarinmac20/_._",
        "System.Threading.4.0.0.nupkg",
        "System.Threading.4.0.0.nupkg.sha512",
        "System.Threading.nuspec"
      ]
    },
    "System.Threading.Tasks/4.0.0": {
      "type": "package",
      "sha512": "dA3y1B6Pc8mNt9obhEWWGGpvEakS51+nafXpmM/Z8IF847GErLXGTjdfA+AYEKszfFbH7SVLWUklXhYeeSQ1lw==",
      "files": [
        "lib/MonoAndroid10/_._",
        "lib/MonoTouch10/_._",
        "lib/net45/_._",
        "lib/win8/_._",
        "lib/wp80/_._",
        "lib/wpa81/_._",
        "lib/xamarinios10/_._",
        "lib/xamarinmac20/_._",
        "License.rtf",
        "ref/dotnet/de/System.Threading.Tasks.xml",
        "ref/dotnet/es/System.Threading.Tasks.xml",
        "ref/dotnet/fr/System.Threading.Tasks.xml",
        "ref/dotnet/it/System.Threading.Tasks.xml",
        "ref/dotnet/ja/System.Threading.Tasks.xml",
        "ref/dotnet/ko/System.Threading.Tasks.xml",
        "ref/dotnet/ru/System.Threading.Tasks.xml",
        "ref/dotnet/System.Threading.Tasks.dll",
        "ref/dotnet/System.Threading.Tasks.xml",
        "ref/dotnet/zh-hans/System.Threading.Tasks.xml",
        "ref/dotnet/zh-hant/System.Threading.Tasks.xml",
        "ref/MonoAndroid10/_._",
        "ref/MonoTouch10/_._",
        "ref/net45/_._",
        "ref/netcore50/de/System.Threading.Tasks.xml",
        "ref/netcore50/es/System.Threading.Tasks.xml",
        "ref/netcore50/fr/System.Threading.Tasks.xml",
        "ref/netcore50/it/System.Threading.Tasks.xml",
        "ref/netcore50/ja/System.Threading.Tasks.xml",
        "ref/netcore50/ko/System.Threading.Tasks.xml",
        "ref/netcore50/ru/System.Threading.Tasks.xml",
        "ref/netcore50/System.Threading.Tasks.dll",
        "ref/netcore50/System.Threading.Tasks.xml",
        "ref/netcore50/zh-hans/System.Threading.Tasks.xml",
        "ref/netcore50/zh-hant/System.Threading.Tasks.xml",
        "ref/win8/_._",
        "ref/wp80/_._",
        "ref/wpa81/_._",
        "ref/xamarinios10/_._",
        "ref/xamarinmac20/_._",
        "System.Threading.Tasks.4.0.0.nupkg",
        "System.Threading.Tasks.4.0.0.nupkg.sha512",
        "System.Threading.Tasks.nuspec"
      ]
    }
  },
  "projectFileDependencyGroups": {
    "": [
      "System.Buffers >= 0.1.0-d103015-1",
      "System.Diagnostics.Debug >= 4.0.0",
      "System.Reflection.Primitives >= 4.0.0",
      "System.Resources.ResourceManager >= 4.0.0",
      "System.Runtime >= 4.0.0",
      "System.Runtime.Extensions >= 4.0.0",
      "System.Runtime.InteropServices >= 4.0.0",
      "System.Runtime.InteropServices.RuntimeInformation >= 4.0.0-beta-23409",
<<<<<<< HEAD
      "System.Slices >= 0.1.0-d103015-1",
=======
>>>>>>> 34e1255d
      "System.Threading >= 4.0.0"
    ],
    "DNXCore,Version=v5.0": []
  }
}<|MERGE_RESOLUTION|>--- conflicted
+++ resolved
@@ -1,5 +1,5 @@
 {
-  "locked": true,
+  "locked": false,
   "version": 2,
   "targets": {
     "DNXCore,Version=v5.0": {
@@ -69,9 +69,6 @@
       },
       "System.Resources.ResourceManager/4.0.0": {
         "type": "package",
-<<<<<<< HEAD
-        "dependencies": {
-=======
         "dependencies": {
           "System.Globalization": "4.0.0",
           "System.Reflection": "4.0.0",
@@ -119,6 +116,15 @@
           "ref/dotnet/System.Runtime.InteropServices.RuntimeInformation.dll": {}
         }
       },
+      "System.Slices/0.1.0-d103015-1": {
+        "type": "package",
+        "compile": {
+          "lib/portable-net45+win8+wpa81+aspnetcore50/System.Slices.dll": {}
+        },
+        "runtime": {
+          "lib/portable-net45+win8+wpa81+aspnetcore50/System.Slices.dll": {}
+        }
+      },
       "System.Text.Encoding/4.0.0": {
         "type": "package",
         "dependencies": {
@@ -147,308 +153,6 @@
           "ref/dotnet/System.Threading.Tasks.dll": {}
         }
       }
-    },
-    "DNXCore,Version=v5.0/win7-x86": {
-      "runtime.win7.System.Runtime.InteropServices.RuntimeInformation/4.0.0-beta-23409": {
-        "type": "package",
-        "dependencies": {
-          "System.Resources.ResourceManager": "4.0.0",
-          "System.Runtime": "4.0.20"
-        },
-        "compile": {
-          "ref/dotnet/_._": {}
-        },
-        "runtime": {
-          "runtimes/win7/lib/dotnet/System.Runtime.InteropServices.RuntimeInformation.dll": {}
-        }
-      },
-      "System.Diagnostics.Debug/4.0.0": {
-        "type": "package",
-        "dependencies": {
-          "System.Runtime": "4.0.0"
-        },
-        "compile": {
-          "ref/dotnet/System.Diagnostics.Debug.dll": {}
-        }
-      },
-      "System.Globalization/4.0.0": {
-        "type": "package",
-        "dependencies": {
-          "System.Runtime": "4.0.0"
-        },
-        "compile": {
-          "ref/dotnet/System.Globalization.dll": {}
-        }
-      },
-      "System.IO/4.0.0": {
-        "type": "package",
-        "dependencies": {
-          "System.Runtime": "4.0.0",
-          "System.Text.Encoding": "4.0.0",
-          "System.Threading.Tasks": "4.0.0"
-        },
-        "compile": {
-          "ref/dotnet/System.IO.dll": {}
-        }
-      },
-      "System.Reflection/4.0.0": {
-        "type": "package",
-        "dependencies": {
-          "System.IO": "4.0.0",
-          "System.Reflection.Primitives": "4.0.0",
-          "System.Runtime": "4.0.0"
-        },
-        "compile": {
-          "ref/dotnet/System.Reflection.dll": {}
-        }
-      },
-      "System.Reflection.Primitives/4.0.0": {
-        "type": "package",
-        "dependencies": {
-          "System.Runtime": "4.0.0"
-        },
-        "compile": {
-          "ref/dotnet/System.Reflection.Primitives.dll": {}
-        },
-        "runtime": {
-          "lib/DNXCore50/System.Reflection.Primitives.dll": {}
-        }
-      },
-      "System.Resources.ResourceManager/4.0.0": {
-        "type": "package",
-        "dependencies": {
-          "System.Globalization": "4.0.0",
-          "System.Reflection": "4.0.0",
-          "System.Runtime": "4.0.0"
-        },
-        "compile": {
-          "ref/dotnet/System.Resources.ResourceManager.dll": {}
-        },
-        "runtime": {
-          "lib/DNXCore50/System.Resources.ResourceManager.dll": {}
-        }
-      },
-      "System.Runtime/4.0.0": {
-        "type": "package",
-        "compile": {
-          "ref/dotnet/System.Runtime.dll": {}
-        }
-      },
-      "System.Runtime.Extensions/4.0.0": {
-        "type": "package",
-        "dependencies": {
-          "System.Runtime": "4.0.0"
-        },
-        "compile": {
-          "ref/dotnet/System.Runtime.Extensions.dll": {}
-        }
-      },
-      "System.Runtime.InteropServices/4.0.0": {
-        "type": "package",
-        "dependencies": {
-          "System.Reflection": "4.0.0",
-          "System.Reflection.Primitives": "4.0.0",
-          "System.Runtime": "4.0.0"
-        },
-        "compile": {
-          "ref/dotnet/System.Runtime.InteropServices.dll": {}
-        }
-      },
-      "System.Runtime.InteropServices.RuntimeInformation/4.0.0-beta-23409": {
-        "type": "package",
-        "dependencies": {
-          "System.Runtime": "4.0.0"
-        },
-        "compile": {
-          "ref/dotnet/System.Runtime.InteropServices.RuntimeInformation.dll": {}
-        }
-      },
-      "System.Text.Encoding/4.0.0": {
-        "type": "package",
-        "dependencies": {
-          "System.Runtime": "4.0.0"
-        },
-        "compile": {
-          "ref/dotnet/System.Text.Encoding.dll": {}
-        }
-      },
-      "System.Threading/4.0.0": {
-        "type": "package",
-        "dependencies": {
-          "System.Runtime": "4.0.0",
-          "System.Threading.Tasks": "4.0.0"
-        },
-        "compile": {
-          "ref/dotnet/System.Threading.dll": {}
-        }
-      },
-      "System.Threading.Tasks/4.0.0": {
-        "type": "package",
-        "dependencies": {
-          "System.Runtime": "4.0.0"
-        },
-        "compile": {
-          "ref/dotnet/System.Threading.Tasks.dll": {}
-        }
-      }
-    },
-    "DNXCore,Version=v5.0/win7-x64": {
-      "runtime.win7.System.Runtime.InteropServices.RuntimeInformation/4.0.0-beta-23409": {
-        "type": "package",
-        "dependencies": {
-          "System.Resources.ResourceManager": "4.0.0",
-          "System.Runtime": "4.0.20"
-        },
-        "compile": {
-          "ref/dotnet/_._": {}
-        },
-        "runtime": {
-          "runtimes/win7/lib/dotnet/System.Runtime.InteropServices.RuntimeInformation.dll": {}
-        }
-      },
-      "System.Diagnostics.Debug/4.0.0": {
-        "type": "package",
-        "dependencies": {
-          "System.Runtime": "4.0.0"
-        },
-        "compile": {
-          "ref/dotnet/System.Diagnostics.Debug.dll": {}
-        }
-      },
-      "System.Globalization/4.0.0": {
-        "type": "package",
-        "dependencies": {
-          "System.Runtime": "4.0.0"
-        },
-        "compile": {
-          "ref/dotnet/System.Globalization.dll": {}
-        }
-      },
-      "System.IO/4.0.0": {
-        "type": "package",
-        "dependencies": {
-          "System.Runtime": "4.0.0",
-          "System.Text.Encoding": "4.0.0",
-          "System.Threading.Tasks": "4.0.0"
-        },
-        "compile": {
-          "ref/dotnet/System.IO.dll": {}
-        }
-      },
-      "System.Reflection/4.0.0": {
-        "type": "package",
-        "dependencies": {
-          "System.IO": "4.0.0",
-          "System.Reflection.Primitives": "4.0.0",
-          "System.Runtime": "4.0.0"
-        },
-        "compile": {
-          "ref/dotnet/System.Reflection.dll": {}
-        }
-      },
-      "System.Reflection.Primitives/4.0.0": {
-        "type": "package",
-        "dependencies": {
-          "System.Runtime": "4.0.0"
-        },
-        "compile": {
-          "ref/dotnet/System.Reflection.Primitives.dll": {}
-        },
-        "runtime": {
-          "lib/DNXCore50/System.Reflection.Primitives.dll": {}
-        }
-      },
-      "System.Resources.ResourceManager/4.0.0": {
-        "type": "package",
-        "dependencies": {
->>>>>>> 34e1255d
-          "System.Globalization": "4.0.0",
-          "System.Reflection": "4.0.0",
-          "System.Runtime": "4.0.0"
-        },
-        "compile": {
-          "ref/dotnet/System.Resources.ResourceManager.dll": {}
-        },
-        "runtime": {
-          "lib/DNXCore50/System.Resources.ResourceManager.dll": {}
-        }
-      },
-      "System.Runtime/4.0.0": {
-        "type": "package",
-        "compile": {
-          "ref/dotnet/System.Runtime.dll": {}
-        }
-      },
-      "System.Runtime.Extensions/4.0.0": {
-        "type": "package",
-        "dependencies": {
-          "System.Runtime": "4.0.0"
-        },
-        "compile": {
-          "ref/dotnet/System.Runtime.Extensions.dll": {}
-        }
-      },
-      "System.Runtime.InteropServices/4.0.0": {
-        "type": "package",
-        "dependencies": {
-          "System.Reflection": "4.0.0",
-          "System.Reflection.Primitives": "4.0.0",
-          "System.Runtime": "4.0.0"
-        },
-        "compile": {
-          "ref/dotnet/System.Runtime.InteropServices.dll": {}
-        }
-      },
-      "System.Runtime.InteropServices.RuntimeInformation/4.0.0-beta-23409": {
-        "type": "package",
-        "dependencies": {
-          "System.Runtime": "4.0.0"
-        },
-        "compile": {
-          "ref/dotnet/System.Runtime.InteropServices.RuntimeInformation.dll": {}
-        }
-      },
-<<<<<<< HEAD
-      "System.Slices/0.1.0-d103015-1": {
-        "type": "package",
-        "compile": {
-          "lib/portable-net45+win8+wpa81+aspnetcore50/System.Slices.dll": {}
-        },
-        "runtime": {
-          "lib/portable-net45+win8+wpa81+aspnetcore50/System.Slices.dll": {}
-        }
-      },
-=======
->>>>>>> 34e1255d
-      "System.Text.Encoding/4.0.0": {
-        "type": "package",
-        "dependencies": {
-          "System.Runtime": "4.0.0"
-        },
-        "compile": {
-          "ref/dotnet/System.Text.Encoding.dll": {}
-        }
-      },
-      "System.Threading/4.0.0": {
-        "type": "package",
-        "dependencies": {
-          "System.Runtime": "4.0.0",
-          "System.Threading.Tasks": "4.0.0"
-        },
-        "compile": {
-          "ref/dotnet/System.Threading.dll": {}
-        }
-      },
-      "System.Threading.Tasks/4.0.0": {
-        "type": "package",
-        "dependencies": {
-          "System.Runtime": "4.0.0"
-        },
-        "compile": {
-          "ref/dotnet/System.Threading.Tasks.dll": {}
-        }
-      }
-<<<<<<< HEAD
     },
     "DNXCore,Version=v5.0/win7-x86": {
       "runtime.win7.System.Runtime.InteropServices.RuntimeInformation/4.0.0-beta-23409": {
@@ -797,31 +501,12 @@
     "System.Buffers/0.1.0-d103015-1": {
       "type": "package",
       "serviceable": true,
-      "sha512": "+i8W5qHjwNVWDPG0kZuloko3r6GdpPlkzqXX+IqPYV/vfRMvCk3naa4aMui567mtRk7gJmOwnMYdMYeAcf8rKQ==",
+      "sha512": "QRfU+SiEqqariF4BvW5xL6gderJLHmDvms0UPQXOkJZasoKoRsNVI8dYzPDDxrWqoEEO4vBnTeGyETEO+bL48w==",
       "files": [
         "lib/portable-net45+win8+wpa81+aspnetcore50/System.Buffers.dll",
         "System.Buffers.0.1.0-d103015-1.nupkg",
         "System.Buffers.0.1.0-d103015-1.nupkg.sha512",
         "System.Buffers.nuspec"
-      ]
-    },
-    "System.Diagnostics.Debug/4.0.0": {
-      "type": "package",
-      "sha512": "AYJsLLGDVTC/nyURjgAo7Lpye0+HuSkcQujUf+NgQVdC/C/ky5NyamQHCforHJzgqspitMMtBe8B4UBdGXy1zQ==",
-=======
-    }
-  },
-  "libraries": {
-    "runtime.win7.System.Runtime.InteropServices.RuntimeInformation/4.0.0-beta-23409": {
-      "type": "package",
-      "serviceable": true,
-      "sha512": "M7seiecIPbywqEjFCBxD4jf4P4iJfGCdMS0EyMY4uDm7vSiawCyA5NITUJjgCGperuBQFhMATrK6E7s21Quocw==",
-      "files": [
-        "ref/dotnet/_._",
-        "runtime.win7.System.Runtime.InteropServices.RuntimeInformation.4.0.0-beta-23409.nupkg",
-        "runtime.win7.System.Runtime.InteropServices.RuntimeInformation.4.0.0-beta-23409.nupkg.sha512",
-        "runtime.win7.System.Runtime.InteropServices.RuntimeInformation.nuspec",
-        "runtimes/win7/lib/dotnet/System.Runtime.InteropServices.RuntimeInformation.dll"
       ]
     },
     "System.Diagnostics.Debug/4.0.0": {
@@ -923,56 +608,6 @@
     "System.IO/4.0.0": {
       "type": "package",
       "sha512": "MoCHQ0u5n0OMwUS8OX4Gl48qKiQziSW5cXvt82d+MmAcsLq9OL90+ihnu/aJ1h6OOYcBswrZAEuApfZha9w2lg==",
->>>>>>> 34e1255d
-      "files": [
-        "lib/MonoAndroid10/_._",
-        "lib/MonoTouch10/_._",
-        "lib/net45/_._",
-        "lib/win8/_._",
-        "lib/wp80/_._",
-        "lib/wpa81/_._",
-<<<<<<< HEAD
-        "lib/xamarinios10/_._",
-        "lib/xamarinmac20/_._",
-        "License.rtf",
-        "ref/dotnet/de/System.Diagnostics.Debug.xml",
-        "ref/dotnet/es/System.Diagnostics.Debug.xml",
-        "ref/dotnet/fr/System.Diagnostics.Debug.xml",
-        "ref/dotnet/it/System.Diagnostics.Debug.xml",
-        "ref/dotnet/ja/System.Diagnostics.Debug.xml",
-        "ref/dotnet/ko/System.Diagnostics.Debug.xml",
-        "ref/dotnet/ru/System.Diagnostics.Debug.xml",
-        "ref/dotnet/System.Diagnostics.Debug.dll",
-        "ref/dotnet/System.Diagnostics.Debug.xml",
-        "ref/dotnet/zh-hans/System.Diagnostics.Debug.xml",
-        "ref/dotnet/zh-hant/System.Diagnostics.Debug.xml",
-        "ref/MonoAndroid10/_._",
-        "ref/MonoTouch10/_._",
-        "ref/net45/_._",
-        "ref/netcore50/de/System.Diagnostics.Debug.xml",
-        "ref/netcore50/es/System.Diagnostics.Debug.xml",
-        "ref/netcore50/fr/System.Diagnostics.Debug.xml",
-        "ref/netcore50/it/System.Diagnostics.Debug.xml",
-        "ref/netcore50/ja/System.Diagnostics.Debug.xml",
-        "ref/netcore50/ko/System.Diagnostics.Debug.xml",
-        "ref/netcore50/ru/System.Diagnostics.Debug.xml",
-        "ref/netcore50/System.Diagnostics.Debug.dll",
-        "ref/netcore50/System.Diagnostics.Debug.xml",
-        "ref/netcore50/zh-hans/System.Diagnostics.Debug.xml",
-        "ref/netcore50/zh-hant/System.Diagnostics.Debug.xml",
-        "ref/win8/_._",
-        "ref/wp80/_._",
-        "ref/wpa81/_._",
-        "ref/xamarinios10/_._",
-        "ref/xamarinmac20/_._",
-        "System.Diagnostics.Debug.4.0.0.nupkg",
-        "System.Diagnostics.Debug.4.0.0.nupkg.sha512",
-        "System.Diagnostics.Debug.nuspec"
-      ]
-    },
-    "System.Globalization/4.0.0": {
-      "type": "package",
-      "sha512": "IBJyTo1y7ZtzzoJUA60T1XPvNTyw/wfFmjFoBFtlYfkekIOtD/AzDDIg0YdUa7eNtFEfliED2R7HdppTdU4t5A==",
       "files": [
         "lib/MonoAndroid10/_._",
         "lib/MonoTouch10/_._",
@@ -981,57 +616,6 @@
         "lib/wp80/_._",
         "lib/wpa81/_._",
         "lib/xamarinios10/_._",
-        "lib/xamarinmac20/_._",
-        "License.rtf",
-        "ref/dotnet/de/System.Globalization.xml",
-        "ref/dotnet/es/System.Globalization.xml",
-        "ref/dotnet/fr/System.Globalization.xml",
-        "ref/dotnet/it/System.Globalization.xml",
-        "ref/dotnet/ja/System.Globalization.xml",
-        "ref/dotnet/ko/System.Globalization.xml",
-        "ref/dotnet/ru/System.Globalization.xml",
-        "ref/dotnet/System.Globalization.dll",
-        "ref/dotnet/System.Globalization.xml",
-        "ref/dotnet/zh-hans/System.Globalization.xml",
-        "ref/dotnet/zh-hant/System.Globalization.xml",
-        "ref/MonoAndroid10/_._",
-        "ref/MonoTouch10/_._",
-        "ref/net45/_._",
-        "ref/netcore50/de/System.Globalization.xml",
-        "ref/netcore50/es/System.Globalization.xml",
-        "ref/netcore50/fr/System.Globalization.xml",
-        "ref/netcore50/it/System.Globalization.xml",
-        "ref/netcore50/ja/System.Globalization.xml",
-        "ref/netcore50/ko/System.Globalization.xml",
-        "ref/netcore50/ru/System.Globalization.xml",
-        "ref/netcore50/System.Globalization.dll",
-        "ref/netcore50/System.Globalization.xml",
-        "ref/netcore50/zh-hans/System.Globalization.xml",
-        "ref/netcore50/zh-hant/System.Globalization.xml",
-        "ref/win8/_._",
-        "ref/wp80/_._",
-        "ref/wpa81/_._",
-        "ref/xamarinios10/_._",
-        "ref/xamarinmac20/_._",
-        "System.Globalization.4.0.0.nupkg",
-        "System.Globalization.4.0.0.nupkg.sha512",
-        "System.Globalization.nuspec"
-      ]
-    },
-    "System.IO/4.0.0": {
-      "type": "package",
-      "sha512": "MoCHQ0u5n0OMwUS8OX4Gl48qKiQziSW5cXvt82d+MmAcsLq9OL90+ihnu/aJ1h6OOYcBswrZAEuApfZha9w2lg==",
-      "files": [
-        "lib/MonoAndroid10/_._",
-        "lib/MonoTouch10/_._",
-        "lib/net45/_._",
-        "lib/win8/_._",
-        "lib/wp80/_._",
-        "lib/wpa81/_._",
-        "lib/xamarinios10/_._",
-=======
-        "lib/xamarinios10/_._",
->>>>>>> 34e1255d
         "lib/xamarinmac20/_._",
         "License.rtf",
         "ref/dotnet/de/System.IO.xml",
@@ -1345,20 +929,17 @@
         "System.Runtime.InteropServices.RuntimeInformation.4.0.0-beta-23409.nupkg",
         "System.Runtime.InteropServices.RuntimeInformation.4.0.0-beta-23409.nupkg.sha512",
         "System.Runtime.InteropServices.RuntimeInformation.nuspec"
-<<<<<<< HEAD
       ]
     },
     "System.Slices/0.1.0-d103015-1": {
       "type": "package",
       "serviceable": true,
-      "sha512": "1u1LZevMrER/vGicD2NMBhz9Erva68FchBvd75Q/RweHsEoIhpWBkNTyd0NgyqOvo35M4TN3Uvca8y1Tneuv3A==",
+      "sha512": "eC7aluMKuzg9PB+2fSFOkcHN6NRN5yT+SJptlgUNLJ4WX9FJmtnUe+Pt8YoSa4ahbGbNp6towrfoAzXhB8Ofuw==",
       "files": [
         "lib/portable-net45+win8+wpa81+aspnetcore50/System.Slices.dll",
         "System.Slices.0.1.0-d103015-1.nupkg",
         "System.Slices.0.1.0-d103015-1.nupkg.sha512",
         "System.Slices.nuspec"
-=======
->>>>>>> 34e1255d
       ]
     },
     "System.Text.Encoding/4.0.0": {
@@ -1516,10 +1097,7 @@
       "System.Runtime.Extensions >= 4.0.0",
       "System.Runtime.InteropServices >= 4.0.0",
       "System.Runtime.InteropServices.RuntimeInformation >= 4.0.0-beta-23409",
-<<<<<<< HEAD
       "System.Slices >= 0.1.0-d103015-1",
-=======
->>>>>>> 34e1255d
       "System.Threading >= 4.0.0"
     ],
     "DNXCore,Version=v5.0": []
