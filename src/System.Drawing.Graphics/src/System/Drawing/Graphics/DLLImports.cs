--- conflicted
+++ resolved
@@ -147,13 +147,6 @@
         public static extern void gdImageJpegCtx(ref gdImageStruct im, ref gdIOCtx @out);
 
 
-<<<<<<< HEAD
-        //I WROTE
-        [DllImport("libgdx86.dll", CharSet = CharSet.Unicode)]
-        internal static extern void gdImageScaleAlphaValueTrueColor(IntPtr src, double alphaMultiplier);
-
-
-=======
         [DllImport("libgdx86.dll", CharSet = CharSet.Unicode)]
         public static extern int gdAlphaBlend(int src, int dst);
 
@@ -163,7 +156,6 @@
 
         [DllImport("libgdedit.dll", CharSet = CharSet.Unicode)]
         public static extern void gdImageScaleAlphaValueTrueColor(IntPtr src, double opacityMultiplier);
->>>>>>> cc59a942
 
         /// Return Type: int 
         ///param0: gdIOCtx* 
