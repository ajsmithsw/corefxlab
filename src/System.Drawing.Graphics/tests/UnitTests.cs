// Copyright (c) Microsoft. All rights reserved.
// Licensed under the MIT license. See LICENSE file in the project root for full license information.

using System;
using System.Threading;
using Xunit;
using System.Drawing.Graphics;
using System.IO;


public partial class GraphicsUnitTests
{
    //[Fact]
    //public static void TestForLibGDCalls()
    //{
    //    System.Console.WriteLine("hi");
    //    IntPtr imgPtr = DLLImports.gdImageCreate(1, 1);
    //    System.Console.WriteLine(imgPtr.ToInt64());
    //    System.Console.WriteLine("-----");
    //}

    [Fact]
<<<<<<< HEAD
    public static void Test2()
    {
        System.Console.WriteLine("Test 2");
        Image image = Image.Create(3, 1);
        System.Console.WriteLine(image.WidthInPixels);
        System.Console.WriteLine(image.HeightInPixels);
        image.Write("C:\\Users\\t-xix\\Pictures\\test.jpg");
=======
    public static void WhenCreatingAnEmptyImageThenValidateAnImage()
    {
        ////create an empty 10x10 image
        Image emptyTenSquare = Image.Create(10, 10);
        ValidateImage(emptyTenSquare, 10, 10, PixelFormat.Argb);
    }
    private static void ValidateImage(Image image, int widthToCompare, int heightToCompare,
                               PixelFormat formatToCompare)
    {
        Assert.Equal(image.WidthInPixels, widthToCompare);
        Assert.Equal(image.HeightInPixels, heightToCompare);
        Assert.NotNull(image.Data);
>>>>>>> 18c830bf
    }

    /* Tests Create Method */
    [Fact]
    public void WhenCreatingABlankImageWithNegativeHeightThenThrowException()
    {
        Exception exception = Assert.Throws<InvalidOperationException>(() => Image.Create(1, -1));
        Assert.Equal("Parameters for creating an image must be positive integers.", exception.Message);
    }
    [Fact]
    public void WhenCreatingABlankImageWithNegativeWidthThenThrowException()
    {
        Exception exception = Assert.Throws<InvalidOperationException>(() => Image.Create(-1, 1));
        Assert.Equal("Parameters for creating an image must be positive integers.", exception.Message);
    }
    [Fact]
    public void WhenCreatingABlankImageWithNegativeSizesThenThrowException()
    {
        Exception exception = Assert.Throws<InvalidOperationException>(() => Image.Create(-1, -1));
        Assert.Equal("Parameters for creating an image must be positive integers.", exception.Message);
    }
    [Fact]
    public void WhenCreatingABlankImageWithZeroHeightThenThrowException()
    {
        Exception exception = Assert.Throws<InvalidOperationException>(() => Image.Create(1, 0));
        Assert.Equal("Parameters for creating an image must be positive integers.", exception.Message);
    }
    [Fact]
    public void WhenCreatingABlankImageWithZeroWidthThenThrowException()
    {
        Exception exception = Assert.Throws<InvalidOperationException>(() => Image.Create(0, 1));
        Assert.Equal("Parameters for creating an image must be positive integers.", exception.Message);
    }
    [Fact]
    public void WhenCreatingABlankImageWithZeroParametersThenThrowException()
    {
        Exception exception = Assert.Throws<InvalidOperationException>(() => Image.Create(0, 0));
        Assert.Equal("Parameters for creating an image must be positive integers.", exception.Message);
    }
    [Fact(Skip = "Not Implemented yet...")]
    public void WhenCreatingAnImageFromAValidFileGiveAValidImage()
    {
        string filepath = "";
        Image fromFile = Image.Load(filepath);
        //arbitraily passing in pixelformat.argb now and 0, 0
        ValidateImage(fromFile, 0, 0, PixelFormat.Argb);
    }

    //File I/O should be returning exceptions --> HOW TO DO THIS?!!?
    //Invalid file path
    //Path not found
    //Path not an image
    /* Tests Load(filepath) method */
    [Fact(Skip = "Not Implemented yet...")]
    public void WhenCreatingAnImageFromAMalformedPathThenThrowException()
    {
        //place holder string to demonstrate what would be the error case
        string invalidFilepath = "C://";
        Exception exception = Assert.Throws<FileNotFoundException>(() => Image.Load(invalidFilepath));
        Assert.Equal("Malformed file path given", exception.Message);
    }
    [Fact(Skip = "Not Implemented yet...")]
    public void WhenCreatingAnImageFromAnUnfoundPathThenThrowException()
    {
        //place holder string to demonstrate what would be the error case
        string invalidFilepath = "C:\\Documents\\Documents\\Documents\\documents.jpeg";
        Exception exception = Assert.Throws<FileNotFoundException>(() => Image.Load(invalidFilepath));
        Assert.Equal("Malformed file path given", exception.Message);
    }
    [Fact(Skip = "Not Implemented yet...")]
    public void WhenCreatingAnImageFromAFileTypeThatIsNotAnImageThenThrowException()
    {
        //place holder string to demonstrate what would be the error case
        string invalidFilepath = "C:\\Documents\\doc.docx";
        Exception exception = Assert.Throws<FileLoadException>(() => Image.Load(invalidFilepath));
        Assert.Equal("Path given is not an image", exception.Message);
    }

    /* Tests Load(stream) mehtod*/
    [Fact(Skip = "Not Implemented yet...")]
    public void WhenCreatingAnImageFromAValidStreamThenGiveValidImage()
    {
        //placeholder stream
        Stream stream = null;
        Image fromStream = Image.Load(stream);
        //arbitraily passing in pixelformat.argb now and 0, 0
        ValidateImage(fromStream, 0, 0, PixelFormat.Argb);
    }
    [Fact(Skip = "Not Implemented yet...")]
    public void WhenCreatingAnImageFromAnInvalidStreamThenThrowException()
    {
        Stream stream = null;
        Exception exception = Assert.Throws<InvalidOperationException>(() => Image.Load(stream));
        Assert.Equal("Stream given is not valid", exception.Message);
    }

    /* Test Resize */
    [Fact]
    public void WhenResizingEmptyImageThenGiveAValidatedResizedImage()
    {
        Image emptyResizeSquare = Image.Create(100, 100);
        emptyResizeSquare = emptyResizeSquare.Resize(10, 10);
        //arbitraily passing in pixelformat.argb now 
        ValidateImage(emptyResizeSquare, 10, 10, PixelFormat.Argb);
    }
    [Fact(Skip = "Not Implemented yet...")]
    public void WhenResizingImageLoadedFromFileThenGiveAValidatedResizedImage()
    {
        string filepath = "";
        Image fromFileResizeSquare = Image.Load(filepath);
        fromFileResizeSquare.Resize(10, 10);
        //arbitraily passing in pixelformat.argb now 
        ValidateImage(fromFileResizeSquare, 10, 10, PixelFormat.Argb);
    }
    [Fact(Skip = "Not Implemented yet...")]
    public void WhenResizingImageLoadedFromStreamThenGiveAValidatedResizedImage()
    {
        Stream stream = null;
        Image fromStreamResizeSquare = Image.Load(stream);
        fromStreamResizeSquare.Resize(10, 10);
        //arbitraily passing in pixelformat.argb now 
        ValidateImage(fromStreamResizeSquare, 10, 10, PixelFormat.Argb);
    }

    /* Testing Resize parameters */
    [Fact]
    public void WhenResizingImageGivenNegativeHeightThenThrowException()
    {
        Image img = Image.Create(1, 1);
        //Not sure if this is how to do this
        Exception exception = Assert.Throws<InvalidOperationException>(() => img.Resize(-1, 1));
        Assert.Equal("Parameters for resizing an image must be positive integers.", exception.Message);
    }
    [Fact]
    public void WhenResizingImageGivenNegativeWidthThenThrowException()
    {
        Image img = Image.Create(1, 1);
        //Not sure if this is how to do this
        Exception exception = Assert.Throws<InvalidOperationException>(() => img.Resize(1, -1));
        Assert.Equal("Parameters for resizing an image must be positive integers.", exception.Message);
    }
    [Fact]
    public void WhenResizingImageGivenNegativeSizesThenThrowException()
    {
        Image img = Image.Create(1, 1);
        //Not sure if this is how to do this
        Exception exception = Assert.Throws<InvalidOperationException>(() => img.Resize(-1, -1));
        Assert.Equal("Parameters for resizing an image must be positive integers.", exception.Message);
    }
    [Fact]
    public void WhenResizingImageGivenZeroHeightThenThrowException()
    {
        Image img = Image.Create(1, 1);
        //Not sure if this is how to do this
        Exception exception = Assert.Throws<InvalidOperationException>(() => img.Resize(0, 1));
        Assert.Equal("Parameters for resizing an image must be positive integers.", exception.Message);
    }
    [Fact]
    public void WhenResizingImageGivenZeroWidthThenThrowException()
    {
        Image img = Image.Create(1, 1);
        //Not sure if this is how to do this
        Exception exception = Assert.Throws<InvalidOperationException>(() => img.Resize(1, 0));
        Assert.Equal("Parameters for resizing an image must be positive integers.", exception.Message);
    }
    [Fact]
    public void WhenResizingImageGivenZeroSizesThenThrowException()
    {
        Image img = Image.Create(1, 1);
        //Not sure if this is how to do this
        Exception exception = Assert.Throws<InvalidOperationException>(() => img.Resize(0, 0));
        Assert.Equal("Parameters for resizing an image must be positive integers.", exception.Message);
    }

}




    //[Fact]
    //public void WhenWritingAnImageToAValidFileWriteToAValidFile()
    //{
    //    string filepath = "";
    //    string newfilepath = "";
    //    int height = 0;
    //    int width = 0;

    //    PixelFormat format = PixelFormat.RGBA;

    //    Image fromFile = Image.Load(filepath);
    //    fromFile.Save(newfilepath, format);
    //    Assert.AreEqual(height, fromFile.HeightInPixels);
    //    Assert.AreEqual(width, fromFile.WidthInPixels);
    //    Assert.IsNotNull(fromFile.Data);
    //    Assert.AreEqual(format, fromFile.PixelFormat);


    //}

    //[Fact]
    //public void WhenWritingAByteArrayToFileToAValidFile(string _FileName, byte[] _ByteArray)
    //{
    //    System.IO.FileStream _FileStream = new System.IO.FileStream(_FileName, System.IO.FileMode.Create, System.IO.FileAccess.Write);
    //    _FileStream.Write(_ByteArray, 0, _ByteArray.Length);
    //    _FileStream.Close();

    //}<|MERGE_RESOLUTION|>--- conflicted
+++ resolved
@@ -14,21 +14,22 @@
     //public static void TestForLibGDCalls()
     //{
     //    System.Console.WriteLine("hi");
-    //    IntPtr imgPtr = DLLImports.gdImageCreate(1, 1);
+
+    //    DLLImports.gdImageCreate(1, 1);
     //    System.Console.WriteLine(imgPtr.ToInt64());
     //    System.Console.WriteLine("-----");
     //}
 
     [Fact]
-<<<<<<< HEAD
     public static void Test2()
     {
         System.Console.WriteLine("Test 2");
         Image image = Image.Create(3, 1);
         System.Console.WriteLine(image.WidthInPixels);
         System.Console.WriteLine(image.HeightInPixels);
-        image.Write("C:\\Users\\t-xix\\Pictures\\test.jpg");
-=======
+    }
+
+    [Fact(Skip = "Not Implemented yet...")]
     public static void WhenCreatingAnEmptyImageThenValidateAnImage()
     {
         ////create an empty 10x10 image
@@ -40,42 +41,41 @@
     {
         Assert.Equal(image.WidthInPixels, widthToCompare);
         Assert.Equal(image.HeightInPixels, heightToCompare);
-        Assert.NotNull(image.Data);
->>>>>>> 18c830bf
+        Assert.NotNull(image.PixelData);
     }
 
     /* Tests Create Method */
-    [Fact]
+    [Fact(Skip = "Not Implemented yet...")]
     public void WhenCreatingABlankImageWithNegativeHeightThenThrowException()
     {
         Exception exception = Assert.Throws<InvalidOperationException>(() => Image.Create(1, -1));
         Assert.Equal("Parameters for creating an image must be positive integers.", exception.Message);
     }
-    [Fact]
+    [Fact(Skip = "Not Implemented yet...")]
     public void WhenCreatingABlankImageWithNegativeWidthThenThrowException()
     {
         Exception exception = Assert.Throws<InvalidOperationException>(() => Image.Create(-1, 1));
         Assert.Equal("Parameters for creating an image must be positive integers.", exception.Message);
     }
-    [Fact]
+    [Fact(Skip = "Not Implemented yet...")]
     public void WhenCreatingABlankImageWithNegativeSizesThenThrowException()
     {
         Exception exception = Assert.Throws<InvalidOperationException>(() => Image.Create(-1, -1));
         Assert.Equal("Parameters for creating an image must be positive integers.", exception.Message);
     }
-    [Fact]
+    [Fact(Skip = "Not Implemented yet...")]
     public void WhenCreatingABlankImageWithZeroHeightThenThrowException()
     {
         Exception exception = Assert.Throws<InvalidOperationException>(() => Image.Create(1, 0));
         Assert.Equal("Parameters for creating an image must be positive integers.", exception.Message);
     }
-    [Fact]
+    [Fact(Skip = "Not Implemented yet...")]
     public void WhenCreatingABlankImageWithZeroWidthThenThrowException()
     {
         Exception exception = Assert.Throws<InvalidOperationException>(() => Image.Create(0, 1));
         Assert.Equal("Parameters for creating an image must be positive integers.", exception.Message);
     }
-    [Fact]
+    [Fact(Skip = "Not Implemented yet...")]
     public void WhenCreatingABlankImageWithZeroParametersThenThrowException()
     {
         Exception exception = Assert.Throws<InvalidOperationException>(() => Image.Create(0, 0));
@@ -139,7 +139,7 @@
     }
 
     /* Test Resize */
-    [Fact]
+    [Fact(Skip = "Not Implemented yet...")]
     public void WhenResizingEmptyImageThenGiveAValidatedResizedImage()
     {
         Image emptyResizeSquare = Image.Create(100, 100);
@@ -167,7 +167,7 @@
     }
 
     /* Testing Resize parameters */
-    [Fact]
+    [Fact(Skip = "Not Implemented yet...")]
     public void WhenResizingImageGivenNegativeHeightThenThrowException()
     {
         Image img = Image.Create(1, 1);
@@ -175,7 +175,7 @@
         Exception exception = Assert.Throws<InvalidOperationException>(() => img.Resize(-1, 1));
         Assert.Equal("Parameters for resizing an image must be positive integers.", exception.Message);
     }
-    [Fact]
+    [Fact(Skip = "Not Implemented yet...")]
     public void WhenResizingImageGivenNegativeWidthThenThrowException()
     {
         Image img = Image.Create(1, 1);
@@ -183,7 +183,7 @@
         Exception exception = Assert.Throws<InvalidOperationException>(() => img.Resize(1, -1));
         Assert.Equal("Parameters for resizing an image must be positive integers.", exception.Message);
     }
-    [Fact]
+    [Fact(Skip = "Not Implemented yet...")]
     public void WhenResizingImageGivenNegativeSizesThenThrowException()
     {
         Image img = Image.Create(1, 1);
@@ -191,7 +191,7 @@
         Exception exception = Assert.Throws<InvalidOperationException>(() => img.Resize(-1, -1));
         Assert.Equal("Parameters for resizing an image must be positive integers.", exception.Message);
     }
-    [Fact]
+    [Fact(Skip = "Not Implemented yet...")]
     public void WhenResizingImageGivenZeroHeightThenThrowException()
     {
         Image img = Image.Create(1, 1);
@@ -199,7 +199,7 @@
         Exception exception = Assert.Throws<InvalidOperationException>(() => img.Resize(0, 1));
         Assert.Equal("Parameters for resizing an image must be positive integers.", exception.Message);
     }
-    [Fact]
+    [Fact(Skip = "Not Implemented yet...")]
     public void WhenResizingImageGivenZeroWidthThenThrowException()
     {
         Image img = Image.Create(1, 1);
@@ -207,7 +207,7 @@
         Exception exception = Assert.Throws<InvalidOperationException>(() => img.Resize(1, 0));
         Assert.Equal("Parameters for resizing an image must be positive integers.", exception.Message);
     }
-    [Fact]
+    [Fact(Skip = "Not Implemented yet...")]
     public void WhenResizingImageGivenZeroSizesThenThrowException()
     {
         Image img = Image.Create(1, 1);
